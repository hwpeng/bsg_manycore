
bsg_tiles_X = 2
bsg_tiles_Y = 1

RISCV_GCC_EXTRA_OPTS ?= -O2 -funroll-loops
OBJECT_FILES=main.o bsg_set_tile_x_y.o
include ../Makefile.include

all: main.run

main.riscv:  $(OBJECT_FILES) $(SPMD_COMMON_OBJECTS) ../common/crt.o
	$(RISCV_LINK) $(OBJECT_FILES) -o $@ $(RISCV_LINK_OPTS)

clean:
<<<<<<< HEAD
	-rm -rf $(OBJECT_FILES) *.jou *.log *.pb bsg_rom_hello.v hello.riscv *.wdb hello.bin hello.hex
=======
	-rm $(OBJECT_FILES) *.jou *.log *.pb bsg_rom_hello.v main.riscv *.wdb main.bin main.hex
>>>>>>> 073444b8
	-rm -rf xsim.dir
	-rm -rf simv csrc simv.daidir ucli.key

hello.o: Makefile









<|MERGE_RESOLUTION|>--- conflicted
+++ resolved
@@ -12,11 +12,7 @@
 	$(RISCV_LINK) $(OBJECT_FILES) -o $@ $(RISCV_LINK_OPTS)
 
 clean:
-<<<<<<< HEAD
-	-rm -rf $(OBJECT_FILES) *.jou *.log *.pb bsg_rom_hello.v hello.riscv *.wdb hello.bin hello.hex
-=======
-	-rm $(OBJECT_FILES) *.jou *.log *.pb bsg_rom_hello.v main.riscv *.wdb main.bin main.hex
->>>>>>> 073444b8
+	-rm -rf $(OBJECT_FILES) *.jou *.log *.pb bsg_rom_hello.v main.riscv *.wdb main.bin main.hex
 	-rm -rf xsim.dir
 	-rm -rf simv csrc simv.daidir ucli.key
 
