--- conflicted
+++ resolved
@@ -19,162 +19,8 @@
 
 `define MAX_CYCLES 1000000
 
-<<<<<<< HEAD
-/*
-  module vscale_pipeline_trace
-      #(parameter x_cord_width_p = "inv"
-        , y_cord_width_p = "inv")
- (input clk_i
-  , input [31:0] PC_IF
-  , input wr_reg_WB
-  , input [4:0] reg_to_wr_WB
-  , input [31:0] wb_data_WB
-  , input stall_WB
-  , input imem_wait
-  , input dmem_wait
-  , input dmem_en
-  , input [3:0] exception_code_WB
-  , input [31:0] imem_addr
-  , input [31:0] imem_rdata
-  , input freeze
-   ,input   [x_cord_width_p-1:0] my_x_i
-   ,input   [y_cord_width_p-1:0] my_y_i
-  );
-
-   always @(negedge clk_i)
-     begin
-        if (~freeze)
-          begin
-             $fwrite(1,"x=%x y=%x PC_IF=%4.4x imem_wait=%x dmem_wait=%x dmem_en=%x exception_code_WB=%x imem_addr=%x imem_data=%x replay_IF=%x stall_IF=%x stall_DX "
-                     ,my_x_i, my_y_i,PC_IF,imem_wait,dmem_wait,dmem_en,exception_code_WB, imem_addr, imem_rdata, ctrl.replay_IF, ctrl.stall_IF, ctrl.stall_DX);
-             if (wr_reg_WB & ~stall_WB & (reg_to_wr_WB != 0))
-               $fwrite(1,"r[%2.2x]=%x ",reg_to_wr_WB,wb_data_WB);
-             $fwrite(1,"\n");
-          end
-     end
-endmodule
-*/
-module bsg_manycore_tile_trace #(packet_width_lp="inv"
-                                 ,x_cord_width_p="inv"
-                                 ,y_cord_width_p="inv"
-                                 ,addr_width_p="inv"
-                                 ,data_width_p="inv"
-                                 ,dirs_lp=4)
-   (input clk_i
-    , input [dirs_lp-1:0][packet_width_lp-1:0] data_o
-    , input [dirs_lp-1:0] ready_i
-    , input [dirs_lp-1:0] v_o
-    , input [x_cord_width_p-1:0] my_x_i
-    , input [y_cord_width_p-1:0] my_y_i
-    , input freeze
-    );
-
-   `declare_bsg_manycore_packet_s(addr_width_p,data_width_p,x_cord_width_p,y_cord_width_p);
-
-   bsg_manycore_packet_s [dirs_lp-1:0] pkt;
-   assign pkt = data_o;
-
-   genvar i;
-
-//   if (0)
-   always @(negedge clk_i)
-     begin
-        if (~freeze & (|(ready_i & v_o)))
-          begin
-             $fwrite(1,"%x ", bmm.trace_count);
-             $fwrite(1,"YX=%x,%x r ", my_y_i,my_x_i);
-             if (v_o[0] & ready_i[0])
-               $fwrite(1,"W<-{%1.1x,%8.8x,%8.8x,YX={%x,%x}}",pkt[0].op,pkt[0].addr,pkt[0].data,pkt[0].y_cord,pkt[0].x_cord);
-             if (v_o[1] & ready_i[1])
-               $fwrite(1,"E<-{%1.1x,%8.8x,%8.8x,YX={%x,%x}}",pkt[1].op,pkt[1].addr,pkt[1].data,pkt[1].y_cord,pkt[1].x_cord);
-             if (v_o[2] & ready_i[2])
-               $fwrite(1,"N<-{%1.1x,%8.8x,%8.8x,YX={%x,%x}}",pkt[2].op,pkt[2].addr,pkt[2].data,pkt[2].y_cord,pkt[2].x_cord);
-             if (v_o[3] & ready_i[3])
-               $fwrite(1,"S<-{%1.1x,%8.8x,%8.8x,YX={%x,%x}}",pkt[3].op,pkt[3].addr,pkt[3].data,pkt[3].y_cord,pkt[3].x_cord);
-             $fwrite(1,"\n");
-
-          end
-     end
-endmodule
-
-module bsg_manycore_proc_trace #(parameter mem_width_lp=-1
-                                 , data_width_p=-1
-                                 , addr_width_p="inv"
-                                 , x_cord_width_p="inv"
-                                 , y_cord_width_p="inv"
-                                 , packet_width_lp="inv")
-  (input clk_i
-   , input [1:0] xbar_port_v_in
-   , input [1:0][mem_width_lp-1:0] xbar_port_addr_in
-   , input [1:0][data_width_p-1:0] xbar_port_data_in
-   , input [1:0][(data_width_p>>3)-1:0] xbar_port_mask_in
-   , input [1:0] xbar_port_we_in
-   , input [1:0] xbar_port_yumi_out
-   , input [x_cord_width_p-1:0] my_x_i
-   , input [y_cord_width_p-1:0] my_y_i
-   , input v_out
-   , input [packet_width_lp-1:0] data_out
-   , input v_in
-   , input [packet_width_lp-1:0] data_in
-   , input freeze_r
-   );
-
-
-   `declare_bsg_manycore_packet_s(addr_width_p,data_width_p,x_cord_width_p,y_cord_width_p);
-
-   bsg_manycore_packet_s [1:0] packets;
-
-   genvar i;
-
-   logic [1:0] logwrite;
-   logic [1:0] conflicts;
-
-//   if (0)
-   always @(negedge clk_i)
-     begin
-        logwrite = { (xbar_port_we_in[0] & xbar_port_yumi_out[0])
-                     ,xbar_port_we_in[1] & xbar_port_yumi_out[1]
-          };
-
-        conflicts = xbar_port_yumi_out ^ xbar_port_v_in;
-
-        if (~freeze_r & ((|logwrite)| v_in | v_out | (|conflicts)))
-          begin
-             $fwrite(1,"%x ", bmm.trace_count);
-             $fwrite(1,"YX=%x,%x ", my_y_i,my_x_i);
-
-             if (logwrite[0])
-               $fwrite(1,"D%1.1x[%x,%b]=%x, ", 1,{ xbar_port_addr_in[1],2'b00},xbar_port_mask_in[1],xbar_port_data_in[1]);
-
-             if (logwrite[1])
-               $fwrite(1,"D%1.1x[%x,%b]=%x, ", 0,{ xbar_port_addr_in[0],2'b00},xbar_port_mask_in[0],xbar_port_data_in[0]);
-
-             if (~|logwrite)
-               $fwrite(1,"                   ");
-
-             packets = {data_in, data_out};
-
-             if (v_in)
-               $fwrite(1,"<-{%2.2b,%4.4b %8.8x,%8.8x,YX={%x,%x}} "
-                       ,packets[1].op,packets[1].op_ex,packets[1].addr,packets[1].data,packets[1].y_cord,packets[1].x_cord);
-
-             if (v_out)
-               $fwrite(1,"->{%2.2b,%4.4b %8.8x,%8.8x,YX={%x,%x}} "
-                       ,packets[0].op,packets[0].op_ex,packets[0].addr,packets[0].data,packets[0].y_cord,packets[0].x_cord);
-
-             // detect bank conflicts
-
-             if (|conflicts)
-               $fwrite(1,"C%b",conflicts);
-
-             $fwrite(1,"\n");
-          end // if (xbar_port_yumi_out[1]...
-     end
-endmodule
-=======
-
-
->>>>>>> 20b513ba
+
+
 
 `ifdef ENABLE_TRACE
 `endif  // TRACE
@@ -198,7 +44,7 @@
    localparam packet_width_lp        = `bsg_manycore_packet_width       (addr_width_lp, data_width_lp, lg_node_x_lp, lg_node_y_lp);
    localparam return_packet_width_lp = `bsg_manycore_return_packet_width(lg_node_x_lp, lg_node_y_lp);
    localparam cycle_time_lp   = 20;
-   //localparam trace_vscale_pipeline_lp=0;
+   localparam trace_vscale_pipeline_lp=0;
    localparam trace_manycore_tile_lp=0;
    localparam trace_manycore_proc_lp=0;
 
@@ -221,7 +67,6 @@
         ,.freeze(freeze)
         );
 
-   /*
    if (trace_vscale_pipeline_lp)
      bind   vscale_pipeline bsg_manycore_vscale_pipeline_trace #(.x_cord_width_p(x_cord_width_p)
                                                     ,.y_cord_width_p(y_cord_width_p)
@@ -241,8 +86,6 @@
                                                                    ,my_x_i
                                                                    ,my_y_i
                                                                    );
-   */
-
    if (trace_manycore_proc_lp)
      bind bsg_manycore_proc bsg_manycore_proc_trace #(.mem_width_lp(mem_width_lp)
                                                       ,.data_width_p(data_width_p)
@@ -333,8 +176,7 @@
         );
 
 `ifdef PERF_COUNT
-
-   /*
+   
    logic [num_tiles_x_lp-1:0][num_tiles_y_lp-1:0][31:0] imem_stalls;
    logic [num_tiles_x_lp-1:0][num_tiles_y_lp-1:0][31:0] dmem_stalls;
    logic [num_tiles_x_lp-1:0][num_tiles_y_lp-1:0][31:0] dx_stalls;
@@ -440,7 +282,6 @@
                  end
             end // always @ (negedge clk)
        end
-  */
 
 `endif
 
